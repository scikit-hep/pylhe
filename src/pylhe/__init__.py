import gzip
import xml.etree.ElementTree as ET

import graphviz
<<<<<<< HEAD
import networkx as nx
import tex2pix
=======
>>>>>>> 48f528e9
from particle import latex_to_html_name
from particle.converters.bimap import DirectionalMaps

from pylhe._version import version as __version__
from pylhe.awkward import register_awkward, to_awkward

__all__ = [
    "__version__",
    "LHEEvent",
    "LHEEventInfo",
    "LHEFile",
    "LHEInit",
    "LHEParticle",
    "LHEProcInfo",
    "loads",
    "read_lhe",
    "read_lhe_init",
    "read_lhe_with_attributes",
    "read_num_events",
    "register_awkward",
    "to_awkward",
]


# Python 3.7+
def __dir__():
    return __all__


# retrieve mapping of PDG ID to particle name as LaTeX string
_PDGID2LaTeXNameMap, _ = DirectionalMaps("PDGID", "LATEXNAME", converters=(int, str))


class LHEFile:
    def __init__(self):
        pass


class LHEEvent:
    def __init__(
        self, eventinfo, particles, weights=None, attributes=None, optional=None
    ):
        self.eventinfo = eventinfo
        self.particles = particles
        self.weights = weights
        self.attributes = attributes
        self.optional = optional
        for p in self.particles:
            p.event = self
        self._graph = None

    @property
    def graph(self):
        """
        Get the `graphviz.Digraph` object.
        The user now has full control ...

        E.g., see the source with my_LHEEvent_instance.graph.source.

        When not in notebooks the graph can easily be visualized with the
        `graphviz.Digraph.render` or `graphviz.Digraph.view` functions, e.g.:
        my_LHEEvent_instance.graph.render(filename="test", format="pdf", view=True, cleanup=True)
        """
        if self._graph is None:
            self._build_graph()
        return self._graph

    def _build_graph(self):
        """
        Navigate the particles in the event and produce a Digraph in the DOT language.
        """

        def safe_html_name(name):
            """
            Get a safe HTML name from the LaTex name.
            """
            try:
                return latex_to_html_name(name)
            except Exception:
                return name

        self._graph = graphviz.Digraph()
        for i, p in enumerate(self.particles):
            try:
                iid = int(p.id)
                name = _PDGID2LaTeXNameMap[iid]
                texlbl = f"${name}$"
                label = f'<<table border="0" cellspacing="0" cellborder="0"><tr><td>{safe_html_name(name)}</td></tr></table>>'
            except KeyError:
                texlbl = str(int(p.id))
                label = f'<<table border="0" cellspacing="0" cellborder="0"><tr><td>{texlbl}</td></tr></table>>'
            self._graph.node(
                str(i), label=label, attr_dict=str(p.__dict__), texlbl=texlbl
            )
        for i, p in enumerate(self.particles):
            for mom in p.mothers():
                self._graph.edge(str(self.particles.index(mom)), str(i))

    def _repr_mimebundle_(
        self,
        include=None,
        exclude=None,
        **kwargs,
    ):
        """
        IPython display helper.
        """
        try:
            return self.graph._repr_mimebundle_(
                include=include, exclude=exclude, **kwargs
            )
        except AttributeError:
            return {"image/svg+xml": self.graph._repr_svg_()}  # for graphviz < 0.19


class LHEEventInfo:
    fieldnames = ["nparticles", "pid", "weight", "scale", "aqed", "aqcd"]

    def __init__(self, **kwargs):
        if set(kwargs.keys()) != set(self.fieldnames):
            raise RuntimeError
        for k, v in kwargs.items():
            setattr(self, k, v)

    @classmethod
    def fromstring(cls, string):
        return cls(**dict(zip(cls.fieldnames, map(float, string.split()))))


class LHEParticle:
    fieldnames = [
        "id",
        "status",
        "mother1",
        "mother2",
        "color1",
        "color2",
        "px",
        "py",
        "pz",
        "e",
        "m",
        "lifetime",
        "spin",
    ]

    def __init__(self, **kwargs):
        if set(kwargs.keys()) != set(self.fieldnames):
            raise RuntimeError
        for k, v in kwargs.items():
            setattr(self, k, v)

    @classmethod
    def fromstring(cls, string):
        return cls(**dict(zip(cls.fieldnames, map(float, string.split()))))

    def mothers(self):
        first_idx = int(self.mother1) - 1
        second_idx = int(self.mother2) - 1
        return [
            self.event.particles[idx] for idx in {first_idx, second_idx} if idx >= 0
        ]


class LHEInit(dict):
    """Store the <init> block as dict."""

    fieldnames = [
        "beamA",
        "beamB",
        "energyA",
        "energyB",
        "PDFgroupA",
        "PDFgroupB",
        "PDFsetA",
        "PDFsetB",
        "weightingStrategy",
        "numProcesses",
    ]

    def __init__(self):
        pass

    @classmethod
    def fromstring(cls, string):
        return dict(zip(cls.fieldnames, map(float, string.split())))


class LHEProcInfo(dict):
    """Store the process info block as dict."""

    fieldnames = ["xSection", "error", "unitWeight", "procId"]

    def __init__(self):
        pass

    @classmethod
    def fromstring(cls, string):
        return dict(zip(cls.fieldnames, map(float, string.split())))


def loads():
    pass


def _extract_fileobj(filepath):
    """
    Checks to see if a file is compressed, and if so, extract it with gzip
    so that the uncompressed file can be returned.
    It returns a file object containing XML data that will be ingested by
    ``xml.etree.ElementTree.iterparse``.

    Args:
        filepath: A path-like object or str.

    Returns:
        _io.BufferedReader or gzip.GzipFile: A file object containing XML data.
    """
    with open(filepath, "rb") as gzip_file:
        header = gzip_file.read(2)
    gzip_magic_number = b"\x1f\x8b"

    return (
        gzip.GzipFile(filepath) if header == gzip_magic_number else open(filepath, "rb")
    )


def read_lhe_init(filepath):
    """
    Read and return the init blocks. This encodes the weight group
    and related things according to https://arxiv.org/abs/1405.1067

    Args:
        filepath: A path-like object or str.

    Returns:
        dict: Dictionary containing the init blocks of the LHE file.
    """
    initDict = {}
    with _extract_fileobj(filepath) as fileobj:
        for event, element in ET.iterparse(fileobj, events=["end"]):
            if element.tag == "init":
                data = element.text.split("\n")[1:-1]
                initDict["initInfo"] = LHEInit.fromstring(data[0])
                initDict["procInfo"] = [LHEProcInfo.fromstring(d) for d in data[1:]]
            if element.tag == "initrwgt":
                initDict["weightgroup"] = {}
                for child in element:
                    # Find all weightgroups
                    if child.tag == "weightgroup" and child.attrib != {}:
                        try:
                            wg_type = child.attrib["type"]
                        except KeyError:
                            print("weightgroup must have attribute 'type'")
                            raise
                        _temp = {"attrib": child.attrib, "weights": {}}
                        # Iterate over all weights in this weightgroup
                        for w in child:
                            if w.tag != "weight":
                                continue
                            try:
                                wg_id = w.attrib["id"]
                            except KeyError:
                                print("weight must have attribute 'id'")
                                raise
                            _temp["weights"][wg_id] = {
                                "attrib": w.attrib,
                                "name": w.text.strip(),
                            }

                        initDict["weightgroup"][wg_type] = _temp
            if element.tag == "event":
                break
    return initDict


def read_lhe(filepath):
    try:
        with _extract_fileobj(filepath) as fileobj:
            for event, element in ET.iterparse(fileobj, events=["end"]):
                if element.tag == "event":
                    data = element.text.strip().split("\n")
                    eventdata, particles = data[0], data[1:]
                    eventinfo = LHEEventInfo.fromstring(eventdata)
                    particles = particles[: int(eventinfo.nparticles)]
                    particle_objs = [LHEParticle.fromstring(p) for p in particles]
                    yield LHEEvent(eventinfo, particle_objs)
    except ET.ParseError as excep:
        print("WARNING. Parse Error:", excep)
        return


def read_lhe_with_attributes(filepath):
    """
    Iterate through file, similar to read_lhe but also set
    weights and attributes.
    """
    try:
        with _extract_fileobj(filepath) as fileobj:
            for event, element in ET.iterparse(fileobj, events=["end"]):
                if element.tag == "event":
                    eventdict = {}
                    data = element.text.strip().split("\n")
                    eventdata, particles = data[0], data[1:]
                    eventdict["eventinfo"] = LHEEventInfo.fromstring(eventdata)
                    eventdict["particles"] = []
                    eventdict["weights"] = {}
                    eventdict["attrib"] = element.attrib
                    eventdict["optional"] = []
                    for p in particles:
                        if not p.strip().startswith("#"):
                            eventdict["particles"] += [LHEParticle.fromstring(p)]
                        else:
                            eventdict["optional"].append(p.strip())
                    for sub in element:
                        if sub.tag == "rwgt":
                            for r in sub:
                                if r.tag == "wgt":
                                    eventdict["weights"][r.attrib["id"]] = float(
                                        r.text.strip()
                                    )
                    # yield eventdict
                    yield LHEEvent(
                        eventdict["eventinfo"],
                        eventdict["particles"],
                        eventdict["weights"],
                        eventdict["attrib"],
                        eventdict["optional"],
                    )
    except ET.ParseError:
        print("WARNING. Parse Error.")
        return


def read_num_events(filepath):
    """
    Moderately efficient way to get the number of events stored in file.
    """
    with _extract_fileobj(filepath) as fileobj:
        return sum(
            element.tag == "event"
            for event, element in ET.iterparse(fileobj, events=["end"])
<<<<<<< HEAD
        )


def visualize(event, outputname):
    """
    Create a PDF with a visualisation of the LHE event record as a directed graph
    """

    # retrieve mapping of PDG ID to particle name as LaTeX string
    _PDGID2LaTeXNameMap, _ = DirectionalMaps(
        "PDGID", "LATEXNAME", converters=(int, str)
    )

    g = nx.DiGraph()
    for i, p in enumerate(event.particles):
        g.add_node(i, attr_dict=p.__dict__)
        try:
            iid = int(p.id)
            name = _PDGID2LaTeXNameMap[iid]
            texlbl = f"${name}$"
        except KeyError:
            texlbl = str(int(p.id))
        g.nodes[i].update(texlbl=texlbl)
    for i, p in enumerate(event.particles):
        for mom in p.mothers():
            g.add_edge(event.particles.index(mom), i)
    nx.nx_pydot.write_dot(g, "event.dot")

    p = subprocess.Popen(["dot2tex", "event.dot"], stdout=subprocess.PIPE)
    tex = p.stdout.read().decode()
    tex2pix.Renderer(tex).mkpdf(outputname)
    subprocess.check_call(["pdfcrop", outputname, outputname])
    os.remove("event.dot")
=======
        )
>>>>>>> 48f528e9
<|MERGE_RESOLUTION|>--- conflicted
+++ resolved
@@ -2,11 +2,6 @@
 import xml.etree.ElementTree as ET
 
 import graphviz
-<<<<<<< HEAD
-import networkx as nx
-import tex2pix
-=======
->>>>>>> 48f528e9
 from particle import latex_to_html_name
 from particle.converters.bimap import DirectionalMaps
 
@@ -349,40 +344,4 @@
         return sum(
             element.tag == "event"
             for event, element in ET.iterparse(fileobj, events=["end"])
-<<<<<<< HEAD
-        )
-
-
-def visualize(event, outputname):
-    """
-    Create a PDF with a visualisation of the LHE event record as a directed graph
-    """
-
-    # retrieve mapping of PDG ID to particle name as LaTeX string
-    _PDGID2LaTeXNameMap, _ = DirectionalMaps(
-        "PDGID", "LATEXNAME", converters=(int, str)
-    )
-
-    g = nx.DiGraph()
-    for i, p in enumerate(event.particles):
-        g.add_node(i, attr_dict=p.__dict__)
-        try:
-            iid = int(p.id)
-            name = _PDGID2LaTeXNameMap[iid]
-            texlbl = f"${name}$"
-        except KeyError:
-            texlbl = str(int(p.id))
-        g.nodes[i].update(texlbl=texlbl)
-    for i, p in enumerate(event.particles):
-        for mom in p.mothers():
-            g.add_edge(event.particles.index(mom), i)
-    nx.nx_pydot.write_dot(g, "event.dot")
-
-    p = subprocess.Popen(["dot2tex", "event.dot"], stdout=subprocess.PIPE)
-    tex = p.stdout.read().decode()
-    tex2pix.Renderer(tex).mkpdf(outputname)
-    subprocess.check_call(["pdfcrop", outputname, outputname])
-    os.remove("event.dot")
-=======
-        )
->>>>>>> 48f528e9
+        )