import gzip
import xml.etree.ElementTree as ET

import graphviz
from particle import latex_to_html_name
from particle.converters.bimap import DirectionalMaps

from pylhe._version import version as __version__
from pylhe.awkward import register_awkward, to_awkward

__all__ = [
    "__version__",
    "LHEEvent",
    "LHEEventInfo",
    "LHEFile",
    "LHEInit",
    "LHEParticle",
    "LHEProcInfo",
    "read_lhe",
    "read_lhe_init",
    "read_lhe_with_attributes",
    "read_num_events",
    "register_awkward",
    "to_awkward",
]


# Python 3.7+
def __dir__():
    return __all__


# retrieve mapping of PDG ID to particle name as LaTeX string
_PDGID2LaTeXNameMap, _ = DirectionalMaps("PDGID", "LATEXNAME", converters=(int, str))


class LHEFile:
    def __init__(self):
        pass


class LHEEvent:
    def __init__(
        self, eventinfo, particles, weights=None, attributes=None, optional=None
    ):
        self.eventinfo = eventinfo
        self.particles = particles
        self.weights = weights
        self.attributes = attributes
        self.optional = optional
        for p in self.particles:
            p.event = self
        self._graph = None

    @property
    def graph(self):
        """
        Get the `graphviz.Digraph` object.
        The user now has full control ...

        E.g., see the source with my_LHEEvent_instance.graph.source.

        When not in notebooks the graph can easily be visualized with the
        `graphviz.Digraph.render` or `graphviz.Digraph.view` functions, e.g.:
        my_LHEEvent_instance.graph.render(filename="test", format="pdf", view=True, cleanup=True)
        """
        if self._graph is None:
            self._build_graph()
        return self._graph

    def _build_graph(self):
        """
        Navigate the particles in the event and produce a Digraph in the DOT language.
        """

        def safe_html_name(name):
            """
            Get a safe HTML name from the LaTex name.
            """
            try:
                return latex_to_html_name(name)
            except Exception:
                return name

        self._graph = graphviz.Digraph()
        for i, p in enumerate(self.particles):
            try:
                iid = int(p.id)
                name = _PDGID2LaTeXNameMap[iid]
                texlbl = f"${name}$"
                label = f'<<table border="0" cellspacing="0" cellborder="0"><tr><td>{safe_html_name(name)}</td></tr></table>>'
            except KeyError:
                texlbl = str(int(p.id))
                label = f'<<table border="0" cellspacing="0" cellborder="0"><tr><td>{texlbl}</td></tr></table>>'
            self._graph.node(
                str(i), label=label, attr_dict=str(p.__dict__), texlbl=texlbl
            )
        for i, p in enumerate(self.particles):
            for mom in p.mothers():
                self._graph.edge(str(self.particles.index(mom)), str(i))

    def _repr_mimebundle_(
        self,
        include=None,
        exclude=None,
        **kwargs,
    ):
        """
        IPython display helper.
        """
        try:
            return self.graph._repr_mimebundle_(
                include=include, exclude=exclude, **kwargs
            )
        except AttributeError:
            return {"image/svg+xml": self.graph._repr_svg_()}  # for graphviz < 0.19


class LHEEventInfo:
    fieldnames = ["nparticles", "pid", "weight", "scale", "aqed", "aqcd"]

    def __init__(self, **kwargs):
        if set(kwargs.keys()) != set(self.fieldnames):
            raise RuntimeError(
                f"LHEEventInfo constructor expects fields {self.fieldnames}! Got {kwargs.keys()}."
            )
        for k, v in kwargs.items():
            setattr(self, k, v)

    @classmethod
    def fromstring(cls, string):
        return cls(**dict(zip(cls.fieldnames, map(float, string.split()))))


class LHEParticle:
    fieldnames = [
        "id",
        "status",
        "mother1",
        "mother2",
        "color1",
        "color2",
        "px",
        "py",
        "pz",
        "e",
        "m",
        "lifetime",
        "spin",
    ]

    def __init__(self, **kwargs):
        if set(kwargs.keys()) != set(self.fieldnames):
            raise RuntimeError(
                f"LHEParticle constructor expects fields {self.fieldnames}! Got {kwargs.keys()}."
            )
        for k, v in kwargs.items():
            setattr(self, k, v)

    @classmethod
    def fromstring(cls, string):
        return cls(**dict(zip(cls.fieldnames, map(float, string.split()))))

    def mothers(self):
        first_idx = int(self.mother1) - 1
        second_idx = int(self.mother2) - 1
        return [
            self.event.particles[idx] for idx in {first_idx, second_idx} if idx >= 0
        ]


class LHEInit(dict):
    """Store the <init> block as dict."""

    fieldnames = [
        "beamA",
        "beamB",
        "energyA",
        "energyB",
        "PDFgroupA",
        "PDFgroupB",
        "PDFsetA",
        "PDFsetB",
        "weightingStrategy",
        "numProcesses",
    ]

    def __init__(self):
        pass

    @classmethod
    def fromstring(cls, string):
        return dict(zip(cls.fieldnames, map(float, string.split())))


class LHEProcInfo(dict):
    """Store the process info block as dict."""

    fieldnames = ["xSection", "error", "unitWeight", "procId"]

    def __init__(self):
        pass

    @classmethod
    def fromstring(cls, string):
        return dict(zip(cls.fieldnames, map(float, string.split())))


def _extract_fileobj(filepath):
    """
    Checks to see if a file is compressed, and if so, extract it with gzip
    so that the uncompressed file can be returned.
    It returns a file object containing XML data that will be ingested by
    ``xml.etree.ElementTree.iterparse``.

    Args:
        filepath: A path-like object or str.

    Returns:
        _io.BufferedReader or gzip.GzipFile: A file object containing XML data.
    """
    with open(filepath, "rb") as gzip_file:
        header = gzip_file.read(2)
    gzip_magic_number = b"\x1f\x8b"

    return (
        gzip.GzipFile(filepath) if header == gzip_magic_number else open(filepath, "rb")
    )


def read_lhe_init(filepath):
    """
    Read and return the init blocks. This encodes the weight group
    and related things according to https://arxiv.org/abs/1405.1067

    Args:
        filepath: A path-like object or str.

    Returns:
        dict: Dictionary containing the init blocks of the LHE file.
    """
    initDict = {}
    with _extract_fileobj(filepath) as fileobj:
        for event, element in ET.iterparse(fileobj, events=["start", "end"]):
            if element.tag == "init":
                data = element.text.split("\n")[1:-1]
                initDict["initInfo"] = LHEInit.fromstring(data[0])
                initDict["procInfo"] = [LHEProcInfo.fromstring(d) for d in data[1:]]
            if element.tag == "initrwgt":
                initDict["weightgroup"] = {}
                for child in element:
                    # Find all weightgroups
                    if child.tag == "weightgroup" and child.attrib != {}:
                        if "type" in child.attrib:
                            wg_type = child.attrib["type"]
<<<<<<< HEAD
                        elif "name" in child.attrib:
                            wg_type = child.attrib["name"]
                        else:
                            print("weightgroup must have attribute 'type'")
                            raise KeyError
=======
                        except KeyError:
                            try:
                                wg_type = child.attrib["name"]
                            except KeyError:
                                print(
                                    "weightgroup must have attribute 'type' or 'name'"
                                )
                                raise
>>>>>>> c16fe99b
                        _temp = {"attrib": child.attrib, "weights": {}}
                        # Iterate over all weights in this weightgroup
                        for w in child:
                            if w.tag != "weight":
                                continue
                            try:
                                wg_id = w.attrib["id"]
                            except KeyError:
                                print("weight must have attribute 'id'")
                                raise
                            _temp["weights"][wg_id] = {
                                "attrib": w.attrib,
                                "name": w.text.strip(),
                            }

                        initDict["weightgroup"][wg_type] = _temp
            if element.tag == "LesHouchesEvents":
                initDict["LHEVersion"] = float(element.attrib["version"])
            if element.tag == "event":
                break
    return initDict


def read_lhe(filepath):
    try:
        with _extract_fileobj(filepath) as fileobj:
            for event, element in ET.iterparse(fileobj, events=["end"]):
                if element.tag == "event":
                    data = element.text.strip().split("\n")
                    eventdata, particles = data[0], data[1:]
                    eventinfo = LHEEventInfo.fromstring(eventdata)
                    particles = particles[: int(eventinfo.nparticles)]
                    particle_objs = [LHEParticle.fromstring(p) for p in particles]
                    yield LHEEvent(eventinfo, particle_objs)
    except ET.ParseError as excep:
        print("WARNING. Parse Error:", excep)
        return


def read_lhe_with_attributes(filepath):
    """
    Iterate through file, similar to read_lhe but also set
    weights and attributes.
    """
    try:
        with _extract_fileobj(filepath) as fileobj:
            for event, element in ET.iterparse(fileobj, events=["end"]):
                if element.tag == "event":
                    eventdict = {}
                    data = element.text.strip().split("\n")
                    eventdata, particles = data[0], data[1:]
                    eventdict["eventinfo"] = LHEEventInfo.fromstring(eventdata)
                    eventdict["particles"] = []
                    eventdict["weights"] = {}
                    eventdict["attrib"] = element.attrib
                    eventdict["optional"] = []
                    for p in particles:
                        if not p.strip().startswith("#"):
                            eventdict["particles"] += [LHEParticle.fromstring(p)]
                        else:
                            eventdict["optional"].append(p.strip())
                    for sub in element:
                        if sub.tag == "rwgt":
                            for r in sub:
                                if r.tag == "wgt":
                                    eventdict["weights"][r.attrib["id"]] = float(
                                        r.text.strip()
                                    )
                    # yield eventdict
                    yield LHEEvent(
                        eventdict["eventinfo"],
                        eventdict["particles"],
                        eventdict["weights"],
                        eventdict["attrib"],
                        eventdict["optional"],
                    )
    except ET.ParseError as excep:
        print("WARNING. Parse Error:", excep)
        return


def read_num_events(filepath):
    """
    Moderately efficient way to get the number of events stored in a file.
    """
    try:
        with _extract_fileobj(filepath) as fileobj:
            return sum(
                element.tag == "event"
                for event, element in ET.iterparse(fileobj, events=["end"])
            )
    except ET.ParseError as excep:
        print("WARNING. Parse Error:", excep)
        return -1<|MERGE_RESOLUTION|>--- conflicted
+++ resolved
@@ -253,13 +253,6 @@
                     if child.tag == "weightgroup" and child.attrib != {}:
                         if "type" in child.attrib:
                             wg_type = child.attrib["type"]
-<<<<<<< HEAD
-                        elif "name" in child.attrib:
-                            wg_type = child.attrib["name"]
-                        else:
-                            print("weightgroup must have attribute 'type'")
-                            raise KeyError
-=======
                         except KeyError:
                             try:
                                 wg_type = child.attrib["name"]
@@ -268,7 +261,6 @@
                                     "weightgroup must have attribute 'type' or 'name'"
                                 )
                                 raise
->>>>>>> c16fe99b
                         _temp = {"attrib": child.attrib, "weights": {}}
                         # Iterate over all weights in this weightgroup
                         for w in child:
