--- conflicted
+++ resolved
@@ -22,40 +22,6 @@
 -   repo: https://github.com/astral-sh/ruff-pre-commit
     rev: "v0.6.8"
     hooks:
-<<<<<<< HEAD
-    - id: pyupgrade
-      args: ["--py37-plus"]
-
--   repo: https://github.com/pycqa/isort
-    rev: 5.13.2
-    hooks:
-    - id: isort
-
--   repo: https://github.com/PyCQA/flake8
-    rev: 7.1.1
-    hooks:
-    - id: flake8
-
--   repo: https://github.com/MarcoGorelli/absolufy-imports
-    rev: v0.3.1
-    hooks:
-    - id: absolufy-imports
-
--   repo: https://github.com/psf/black-pre-commit-mirror
-    rev: 24.10.0
-    hooks:
-    - id: black-jupyter
-
--   repo: https://github.com/nbQA-dev/nbQA
-    rev: 1.8.7
-    hooks:
-    - id: nbqa-pyupgrade
-      additional_dependencies: [pyupgrade==3.15.0]
-      args: ["--py37-plus"]
-    - id: nbqa-isort
-      additional_dependencies: [isort==5.12.0]
-=======
     - id: ruff
       args: ["--fix", "--show-fixes"]
-    - id: ruff-format
->>>>>>> 906e919b
+    - id: ruff-format