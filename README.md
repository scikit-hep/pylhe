--- conflicted
+++ resolved
@@ -22,8 +22,6 @@
 python -m pip install pylhe
 ```
 
-<<<<<<< HEAD
-=======
 The visualization capabilities require external dependencies of [Graphviz](https://graphviz.org/) and LaTeX.
 
 ## Get started
@@ -58,7 +56,6 @@
 event.graph.render(filename="test", format="pdf", cleanup=True)
 ```
 
->>>>>>> cbb88179
 ## Citation
 
 The preferred BibTeX entry for citation of `pylhe` is
